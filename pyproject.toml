--- conflicted
+++ resolved
@@ -16,14 +16,7 @@
     "Operating System :: OS Independent"
 ]
 dependencies = [
-<<<<<<< HEAD
     "sentencepiece~=0.1.96",
-=======
-    "torch>=2.1.0",
-    "diffusers>=0.28.2",
-    "transformers>=4.44.2",
-    "sentencepiece>=0.1.96",
->>>>>>> ea6d5d64
     "huggingface-hub~=0.25.2",
     "einops"
 ]
